--- conflicted
+++ resolved
@@ -68,16 +68,12 @@
     fixExportColors = settings->ThawBool("FixExportColors", true);
     // Draw back faces of triangles (when mesh is leaky/self-intersecting)
     drawBackFaces = settings->ThawBool("DrawBackFaces", true);
+    // Use turntable mouse navigation
+    turntableNav = settings->ThawBool("TurntableNav", false);
     // Check that contours are closed and not self-intersecting
-<<<<<<< HEAD
-    checkClosedContour = CnfThawBool(true, "CheckClosedContour");
-    // Use turntable mouse navigation
-    turntableNav = CnfThawBool(false, "TurntableNav");
-=======
     checkClosedContour = settings->ThawBool("CheckClosedContour", true);
     // Enable automatic constrains for lines
     automaticLineConstraints = settings->ThawBool("AutomaticLineConstraints", true);
->>>>>>> a7b2f289
     // Draw closed polygons areas
     showContourAreas = settings->ThawBool("ShowContourAreas", false);
     // Export shaded triangles in a 2d view
@@ -248,15 +244,11 @@
     // Draw closed polygons areas
     settings->FreezeBool("ShowContourAreas", showContourAreas);
     // Check that contours are closed and not self-intersecting
-<<<<<<< HEAD
-    CnfFreezeBool(checkClosedContour, "CheckClosedContour");
+    settings->FreezeBool("CheckClosedContour", checkClosedContour);
     // Use turntable mouse navigation
-    CnfFreezeBool(turntableNav, "TurntableNav");
-=======
-    settings->FreezeBool("CheckClosedContour", checkClosedContour);
+    settings->FreezeBool("TurntableNav", turntableNav);
     // Enable automatic constrains for lines
     settings->FreezeBool("AutomaticLineConstraints", automaticLineConstraints);
->>>>>>> a7b2f289
     // Export shaded triangles in a 2d view
     settings->FreezeBool("ExportShadedTriangles", exportShadedTriangles);
     // Export pwl curves (instead of exact) always
