--- conflicted
+++ resolved
@@ -590,11 +590,8 @@
     bool     drawBackFaces;
     bool     showContourAreas;
     bool     checkClosedContour;
-<<<<<<< HEAD
     bool     turntableNav;
-=======
     bool     automaticLineConstraints;
->>>>>>> a7b2f289
     bool     showToolbar;
     Platform::Path screenshotFile;
     RgbaColor backgroundColor;
@@ -675,11 +672,7 @@
         Style        s;
     } sv;
     static void MenuFile(Command id);
-<<<<<<< HEAD
-    bool Autosave();
-=======
     void Autosave();
->>>>>>> a7b2f289
     void RemoveAutosave();
     static const size_t MAX_RECENT = 8;
     std::vector<Platform::Path> recentFiles;
